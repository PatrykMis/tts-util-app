<!--
   - TTS Util
   -
   - Authors: Dane Finlay <Danesprite@posteo.net>
   -
   - Copyright (C) 2019 Dane Finlay
   -
   - Licensed under the Apache License, Version 2.0 (the "License");
   - you may not use this file except in compliance with the License.
   - You may obtain a copy of the License at
   -
   - http://www.apache.org/licenses/LICENSE-2.0
   -
   - Unless required by applicable law or agreed to in writing, software
   - distributed under the License is distributed on an "AS IS" BASIS,
   - WITHOUT WARRANTIES OR CONDITIONS OF ANY KIND, either express or implied.
   - See the License for the specific language governing permissions and
   - limitations under the License.
   -->

<resources>
    <!--Labels and names.-->
    <string name="app_name">TTS Util</string>
    <string name="app_name_long">Text-to-Speech Utility</string>
    <string name="tts_input_label">Enter text to synthesize…</string>

    <!--Fragment & activity labels and descriptions.-->
    <string name="read_text_fragment_label">Read text</string>
    <string name="read_text_fragment_desc">Enter text below and press the \'Play\' button to have it spoken with text-to-speech.  To enable automatic playback, see the application\'s \'Playback on Input\' setting.\n\nThe \'Save\' button may be used to synthesize and write the text to a wave file.</string>
    <string name="read_clipboard_fragment_label">Read clipboard</string>
    <string name="read_clipboard_fragment_desc">Press the \'Play\' button to have clipboard text spoken with text-to-speech.  To enable automatic playback, see the application\'s \'Playback on Input\' setting.\n\nThe \'Save\' button may be used to synthesize and write the text to a wave file.  The \'Paste\' button may be used to update the text field.</string>
    <string name="read_files_fragment_label">Read to/from files</string>
    <string name="read_files_fragment_desc">This part of the application may be used to process text files using text-to-speech.\n\nChoose one or more text files from storage and press the \'Play\' button to have their contents read in order or the \'Save\' button to have them transcribed to wave files.</string>
    <string name="settings_fragment_label">Settings</string>
    <string name="edit_read_activity_label">Edit &amp; read text</string>
    <string name="about_activity_label">About TTS Util</string>

    <!--Status text field strings.-->
    <string name="status_text_field">Status: %1$s</string>
    <string name="status_text_idle">Idle</string>
    <string name="status_text_reading_text">Reading text %1$s</string>
    <string name="status_text_writing_file">Writing file %1$s</string>
    <string name="status_text_processing_file">Processing file %1$s</string>
    <string name="status_text_task_stopped">stopped</string>
    <string name="remaining_tasks_field">Remaining tasks: %1$d</string>

    <!--Button strings.-->
    <string name="play_button">Play text</string>
    <string name="stop_button">Stop</string>
    <string name="paste_button">Paste</string>
    <string name="clear_input_button">Clear input</string>
    <string name="choose_dir_button">Choose directory</string>
    <string name="choose_file_button">Choose file</string>
    <string name="play_file_button">Play from file</string>
    <string name="save_button">Save</string>
    <string name="mem_button_1">Memory 1</string>
    <string name="mem_button_2">Memory 2</string>
    <string name="mem_button_3">Memory 3</string>
    <string name="mem_button_4">Memory 4</string>
    <string name="mem_button_5">Memory 5</string>

    <!--This was adapted from the FreeOTP app's source code (also licensed under
        Apache 2.0).-->
    <string name="about_version">TTS Util Version %1$s (%2$d)</string>
<<<<<<< HEAD
    <string name="about_copyright" translatable="false">&#169; 2019 - Dane Finlay</string>
    <string name="about_app">TTS Util is free software licensed under the %1$s license. The application source code is available from %2$s.</string>
=======
    <string name="about_copyright">&#169; 2019 - Dane Finlay</string>
    <string name="about_app">TTS Util is open source software licensed under the %1$s license. The application source code is available from %2$s.</string>
>>>>>>> ad53ff93
    <string name="link_apache2" translatable="false">&lt;a href=&quot;https://www.apache.org/licenses/LICENSE-2.0.html&quot;&gt;Apache 2.0&lt;/a&gt;</string>
    <string name="link_source_code" translatable="false">&lt;a href=&quot;https://github.com/Danesprite/tts-util-app&quot;&gt;GitHub&lt;/a&gt;</string>
    <string name="about_acknowledgements_title">Acknowledgments &amp; Licenses</string>
    <string name="about_acknowledgements_msg">Parts of the following projects were used in the development of this application:</string>
    <string name="about_ack_material_design_icons">&#8226; %1$s (%2$s) — icons used in this application</string>
    <string name="link_material_design_icons" translatable="false">&lt;a href=&quot;https://material.io/resources/icons/&quot;&gt;Google\'s Material Design Icons&lt;/a&gt;</string>
    <string name="about_ack_anko">&#8226; %1$s (%2$s) — Pleasant Android application development</string>
    <string name="link_anko" translatable="false">&lt;a href=&quot;https://github.com/Kotlin/anko&quot;&gt;Anko&lt;/a&gt;</string>
    <string name="about_ack_kotlin">&#8226; %1$s (%2$s) — programming language used</string>
    <string name="link_kotlin" translatable="false">&lt;a href=&quot;https://kotlinlang.org/&quot;&gt;Kotlin&lt;/a&gt;</string>
    <string name="about_ack_free_otp">&#8226; %1$s (%2$s) — portions used to create this About section</string>
    <string name="link_freeotp" translatable="false">&lt;a href=&quot;https://freeotp.github.io&quot;&gt;FreeOTP&lt;/a&gt;</string>
    <string name="about_translations_title">Translations</string>
    <string name="about_translations_msg">TTS Util has been translated into the following languages:</string>
    <string name="about_translations_chinese">&#8226; Chinese (Simplified).  Translation by GitHub user %1$s.</string>
    <string name="link_mahongyin" translatable="false">&lt;a href=&quot;https://github.com/1976222027&quot;&gt;Mahongyin&lt;/a&gt;</string>

    <!--Dialog strings.-->
    <string name="alert_positive_message_1">Okay</string>
    <string name="alert_negative_message_1">Cancel</string>
    <string name="alert_positive_message_2">Yes</string>
    <string name="alert_negative_message_2">No</string>
    <string name="grant_permission_positive_message">Grant permission</string>
    <string name="no_tts_data_alert_title">Missing Language TTS Data</string>
    <string name="no_tts_data_alert_message">Data for the language %1$s is missing.\n\nWould you like to open the %2$s settings screen to download it?</string>
    <string name="no_engine_available_message">No text-to-speech engine is available.</string>
    <string name="unavailable_file_dialog_title">File Not Found</string>
    <string name="unavailable_file_dialog_message_1">The chosen file could not be found. Maybe it has been deleted or renamed?\n\nWould you like to choose another one?</string>
    <string name="unavailable_file_dialog_message_2">One or more of the chosen files could not be found. Maybe they have been deleted or renamed?\n\nWould you like to select other files?</string>
    <string name="no_file_chosen_dialog_title">No File Chosen</string>
    <string name="no_file_chosen_dialog_message">No file has been chosen.\n\nWould you like to choose one?</string>
    <string name="unavailable_dir_dialog_title">Directory not found</string>
    <string name="unavailable_dir_dialog_message">The specified output directory could not be found.  Maybe it has been deleted or renamed?\n\nChoose another?</string>
    <string name="unwritable_out_dir_dialog_title">Unwritable output directory</string>
    <string name="unwritable_out_dir_dialog_message">The application cannot create files in the current output directory.\n\nWould you like to choose a different directory?</string>
    <string name="write_to_file_alert_title">Write to Wave File</string>
    <string name="write_to_file_alert_message_1">The current file is \"%1$s\". The content of this file will be synthesized, written to \"%2$s\" and placed into %3$s.\n\nIs this okay?</string>
    <string name="write_to_file_alert_message_2">The content of \"%1$s\" and %2$d other %3$s will be synthesized into wave files and placed into %4$s.\n\nIs this okay?</string>
    <string name="write_to_file_alert_message_3">The current content of the text field will be synthesized, written to \"%1$s\" and placed into %2$s.\n\nIs this okay?</string>
    <string name="write_to_file_message_success">The file was successfully synthesized as \"%1$s\".</string>
    <string name="write_to_file_message_failure">Failed to create wave file \"%1$s\".</string>
    <string name="no_storage_permission_title">No Write Storage Permission</string>
    <string name="no_storage_permission_message">Permission to write to storage was not granted.  The application needs write access in order to save the wave file to storage. \n\nWould you like to grant permission?</string>

    <!--File-related strings.-->
    <string name="output_wave_filename">output</string>
    <string name="chosen_file_label">File(s) to read text from:</string>
    <string name="no_file_chosen_dec">*No file chosen*</string>
    <string name="multiple_chosen_files">%1$s and %2$d other %3$s</string>
    <string name="default_output_dir">Internal shared storage</string>
    <string name="generic_output_dir">the specified directory</string>
    <string name="fallback_filename">&lt;file&gt;</string>
    <string name="file_chooser_title">Select a File…</string>
    <string name="dir_chooser_title">Select a Directory…</string>
    <string name="no_file_manager_msg">No file manager application found.</string>

    <!--Menu-related strings.-->
    <string name="menu_about">About</string>
    <string name="menu_tts_settings">System Text-to-Speech Settings</string>
    <string name="menu_reinitialize_tts">Reinitialize Text-to-Speech</string>

    <!--Shortcut-related strings.-->
    <string name="read_clipboard_shortcut">Read from clipboard</string>
    <string name="edit_read_clipboard_shortcut">Edit &amp; read from clipboard</string>

    <!--Text source descriptions.-->
    <string name="read_text_source_description">text content</string>
    <string name="read_clipboard_source_description">clipboard content</string>

    <!--Notification-related strings.-->
    <string name="reading_notification_title">Speech in Progress</string>
    <string name="synthesis_notification_title">File Synthesis in Progress</string>
    <string name="post_synthesis_notification_title">Processing synthesized wave file</string>
    <string name="begin_reading_source_message">Reading from %1$s…</string>
    <string name="begin_synthesizing_source_message">Synthesizing wave file from %1$s…</string>
    <string name="begin_processing_source_message">Processing synthesized %1$s wave file…</string>
    <!--Example: "Reading from abc.txt…
                  2 tasks remaining."-->
    <string name="progress_notification_text">%1$s\n%2$d %3$s remaining.</string>

    <!--Text-to-speech message strings.-->
    <string name="tts_not_ready_message">Text-to-speech is not ready. Try again in a moment.</string>
    <string name="tts_initializing_message">Initializing text-to-speech…</string>
    <string name="tts_busy_message">Cannot perform operation: %1$s.</string>
    <string name="unavailable_out_dir_message">The specified output directory could not be found.</string>
    <string name="unavailable_input_src_message">Cannot read from the selected file.</string>
    <string name="unwritable_out_dir_message">Cannot write to the output file.</string>
    <string name="synthesis_error_msg_generic">There was an error during text synthesis.</string>
    <string name="synthesis_error_msg_synthesis">The text-to-speech engine failed to synthesize the text.</string>
    <string name="synthesis_error_msg_service">The text-to-speech service failed unexpectedly.</string>
    <string name="synthesis_error_msg_output">The text-to-speech engine failed to send output audio.</string>
    <string name="synthesis_error_msg_network">Text-to-speech failed due to network connectivity problems.</string>
    <string name="synthesis_error_msg_net_timeout">Text-to-speech failed due to a network timeout.</string>
    <string name="synthesis_error_msg_invalid_req">Text-to-speech failed due to a network timeout.</string>
    <string name="synthesis_error_msg_voice_data">Text-to-speech failed because voice data was not installed.</string>
    <string name="tts_initialization_failure_msg">Text-to-speech engine failed to initialize.</string>
    <string name="using_general_tts_language_msg">Selected language is not available, using %1$s.</string>
    <string name="no_tts_language_available_msg">Neither the selected nor the system speaker languages are available.</string>
    <string name="filtered_characters_message">%1$d input %2$s filtered out.</string>

    <!--Preferences/settings.-->
    <string name="use_default_tts_preference">Use default</string>

    <string name="pref_tts_engine_category">Text-to-Speech (TTS) Settings</string>
    <string name="pref_tts_engine">TTS Engine</string>
    <string name="pref_tts_engine_summary">Select the TTS engine.</string>
    <string name="pref_tts_voice">TTS Voice</string>
    <string name="pref_tts_voice_summary">Select the TTS voice.</string>
    <string name="pref_tts_pitch">Speech Pitch</string>
    <string name="pref_tts_pitch_summary">Select the pitch/tone of the synthesized voice.</string>
    <string name="pref_tts_speech_rate">Speech Rate</string>
    <string name="pref_tts_speech_rate_summary">Select the speed of the synthesized voice.</string>
    <string name="pref_tts_system_settings">System Text-to-Speech Settings</string>
    <string name="pref_tts_system_settings_summary">Open the System Text-to-Speech Settings.</string>

    <string name="pref_silence_category">Silent Utterances</string>
    <string name="pref_silence_category_summary">Insert custom pauses between text.</string>
    <string name="pref_silence_line_endings">Line endings</string>
    <string name="pref_silence_line_endings_summary">Set the number of milliseconds to pause after each line.</string>
    <string name="pref_silence_sentences">Sentences</string>
    <string name="pref_silence_sentences_summary">Set the number of milliseconds to pause after a sentence, i.e. after a full stop or ellipsis.</string>
    <string name="pref_silence_questions">Questions</string>
    <string name="pref_silence_questions_summary">Set the number of milliseconds to pause after a question, e.g. \"How could this happen?\"</string>
    <string name="pref_silence_exclamations">Exclamations</string>
    <string name="pref_silence_exclamations_summary">Set the number of milliseconds to pause after an exclamation, e.g. \"No way!\"</string>

    <string name="pref_input_category">Input Processing</string>
    <string name="pref_input_category_summary">Change how input text is processed.</string>
    <string name="pref_playback_on_input">Playback on Input</string>
    <string name="pref_playback_on_input_summary">Read characters and words as they are entered into the application\'s text input fields.</string>
    <string name="pref_scale_silence_to_rate">Scale Silence to Speech Rate</string>
    <string name="pref_scale_silence_to_rate_summary">Set the application to scale inserted silence to the selected speech rate.</string>

    <string name="pref_filter_category">Input Text Filters</string>
    <string name="pref_filter_category_summary">Filter out certain text prior to TTS synthesis.</string>
    <string name="pref_filter_hash">Filter hashes</string>
    <string name="pref_filter_hash_summary">Filter hash characters (#) from input text.</string>
    <string name="pref_filter_web_links">Filter web links</string>
    <string name="pref_filter_web_links_summary">Filter HTTP and HTTPS links from input text.</string>
    <string name="pref_filter_mailto_links">Filter mailto links</string>
    <string name="pref_filter_mailto_links_summary">Filter mailto links from input text.</string>

    <string name="pref_misc_category">Miscellaneous</string>
    <string name="pref_misc_category_summary">Miscellaneous application settings.</string>
    <string name="pref_misc_next_task_messages">Next Task Messages</string>
    <string name="pref_misc_next_task_messages_summary">Display a message when a queued task begins.</string>

    <!--Miscellaneous.-->
    <string name="sample_tts_sentence">This is a sample sentence using text to speech.</string>
    <string name="voice_not_installed">"This voice is not yet installed."</string>
    <string name="no_tts_voices_msg">The TTS engine reported no voice selection.</string>
    <string name="cannot_read_empty_input_message">Cannot read zero-length input.</string>
    <string name="cannot_synthesize_empty_input_message">Cannot synthesize zero-length input.</string>
    <string name="clipboard_is_empty_msg">Clipboard is empty.</string>
    <string name="nav_header_desc">Navigation header</string>
    <string name="mem_description">Press long to store in memory, press short to retrieve</string>
    <string name="mem_slot_empty_msg">Memory slot is empty.</string>
    <string name="mem_slot_cleared_msg">"Memory slot cleared."</string>
    <string name="mem_slot_set_msg">"Memory slot set."</string>

    <!--Version-specific messages.-->
    <string name="sdk_18_choose_dir_message">Choosing an output directory is not supported on this version of Android.</string>
    <string name="sdk_18_choose_tts_voice_message">Choosing a TTS voice is not supported on this version of Android.</string>
    <string name="sdk_29_read_clipboard_message">Opening edit screen.</string>

</resources><|MERGE_RESOLUTION|>--- conflicted
+++ resolved
@@ -62,13 +62,8 @@
     <!--This was adapted from the FreeOTP app's source code (also licensed under
         Apache 2.0).-->
     <string name="about_version">TTS Util Version %1$s (%2$d)</string>
-<<<<<<< HEAD
     <string name="about_copyright" translatable="false">&#169; 2019 - Dane Finlay</string>
-    <string name="about_app">TTS Util is free software licensed under the %1$s license. The application source code is available from %2$s.</string>
-=======
-    <string name="about_copyright">&#169; 2019 - Dane Finlay</string>
     <string name="about_app">TTS Util is open source software licensed under the %1$s license. The application source code is available from %2$s.</string>
->>>>>>> ad53ff93
     <string name="link_apache2" translatable="false">&lt;a href=&quot;https://www.apache.org/licenses/LICENSE-2.0.html&quot;&gt;Apache 2.0&lt;/a&gt;</string>
     <string name="link_source_code" translatable="false">&lt;a href=&quot;https://github.com/Danesprite/tts-util-app&quot;&gt;GitHub&lt;/a&gt;</string>
     <string name="about_acknowledgements_title">Acknowledgments &amp; Licenses</string>
